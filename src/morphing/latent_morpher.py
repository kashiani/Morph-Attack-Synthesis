import os
import fnmatch
import numpy as np
import PIL.Image
import torch
import legacy
from torchvision import models

np_load_old = np.load
np.load = lambda *a,**k: np_load_old(*a, allow_pickle=True, **k)

image_formats = ["*.png", "*.PNG", "*.jpg", "*.jpeg", "*.JPG", "*.JPEG"]
device = torch.device('cuda:0' if torch.cuda.is_available() else 'cpu')

def read_dir(dir, formats):
    images = []
    for root, dirs, files in os.walk(dir):
        for name in files:
            for format in formats:
                if fnmatch.fnmatch(name, format):
                    images.append(dir + "/" + name)
    # images.sort()
    return images

def return_max(a1, a2):
    a3 = np.zeros(a1.shape)
    row = 0

    for r1,r2 in zip(a1,a2):
        col = 0
        for v1, v2 in zip(r1, r2):
            if v1 >= v2:
                a3[row][col] = v1
            else:
                a3[row][col] = v2
            col += 1
        row += 1
    return a3

def return_min(a1, a2):
    a3 = np.zeros(a1.shape)
    row = 0

    for r1,r2 in zip(a1,a2):
        col = 0
        for v1, v2 in zip(r1, r2):
            if v1 <= v2:
                a3[row][col] = v1
            else:
                a3[row][col] = v2
            col += 1
        row += 1
    return a3 * 0.5

def latent_morpher(network_pkl, l1, l2, morph_coeffs, output_dir, output_name = ""):
    """
    Performs latent morphing for given coefficients and saves the results.

    Args:
        network_pkl (str): Path to the StyleGAN model weights.
        l1 (str): Path to the latent vector of the first image.
        l2 (str): Path to the latent vector of the second image.
        morph_coeffs (list): List of morphing coefficients.
        output_dir (str): Directory to save the morphed images.
    """
    with src.dnnlib.util.open_url(network_pkl) as fp:
        G = legacy.load_network_pkl(fp)['G_ema'].requires_grad_(False).to(device)


    noise_bufs = { name: buf for (name, buf) in G.synthesis.named_buffers() if 'noise_const' in name } # dictionary 17 : tensor(4,4), ...  ,tensor(1024,1024)

    random_noise = []
    for buf in noise_bufs.values():
        random_noise.append((torch.randn_like(buf).to(device) * 0.7))


    latent1 = np.load(l1)  # (1, 18, 512)
    latent2 = np.load(l2)  # (1, 18, 512)

    for coeff in morph_coeffs:
        starting_latent = (coeff * latent1 + (1 - coeff) * latent2)

        s_l = torch.tensor(starting_latent, dtype=torch.float32, device=device, requires_grad=False).to(device)
        synth_image = G.synthesis(s_l, noise_mode='const')
        synth_image = (synth_image + 1) * (255 / 2)
        synth_image = synth_image.permute(0, 2, 3, 1).clamp(0, 255).to(torch.uint8)[0].cpu().numpy()

        # Save image with coefficient in the name
        coeff_str = f"{coeff:.2f}"
        output_name_full = f"{output_name}_coeff_{coeff_str}.png"

        if len(morph_coeffs) == 1:
            output_name_full = l1.split("/")[-1].split(".")[0] + '.png'

        PIL.Image.fromarray(synth_image, 'RGB').save(os.path.join(output_dir, output_name_full))


<<<<<<< HEAD
import torch
from torchvision import models
=======
class VGG16_perceptual(torch.nn.Module):
    """
    A class that extracts intermediate features from a pretrained VGG16 network for perceptual loss calculations.
>>>>>>> 96ccc452

    Attributes:
        slice1 (torch.nn.Sequential): Layers 0-1 of the VGG16 features.
        slice2 (torch.nn.Sequential): Layers 2-3 of the VGG16 features.
        slice3 (torch.nn.Sequential): Layers 4-13 of the VGG16 features.
        slice4 (torch.nn.Sequential): Layers 14-20 of the VGG16 features.

<<<<<<< HEAD
class VGG16_perceptual(torch.nn.Module):
    """
    A class that extracts intermediate features from a pretrained VGG16 network for perceptual loss calculations.

    Attributes:
        slice1 (torch.nn.Sequential): Layers 0-1 of the VGG16 features.
        slice2 (torch.nn.Sequential): Layers 2-3 of the VGG16 features.
        slice3 (torch.nn.Sequential): Layers 4-13 of the VGG16 features.
        slice4 (torch.nn.Sequential): Layers 14-20 of the VGG16 features.

=======
>>>>>>> 96ccc452
    Args:
        requires_grad (bool): If False, disables gradient computation for all layers (default: False).
    """

    def __init__(self, requires_grad=False):
        super(VGG16_perceptual, self).__init__()

        # Load the pretrained VGG16 model's features
        vgg_pretrained_features = models.vgg16(pretrained=True).features

        # Define slices corresponding to specific layers
        self.slice1 = torch.nn.Sequential(*[vgg_pretrained_features[x] for x in range(2)])
        self.slice2 = torch.nn.Sequential(*[vgg_pretrained_features[x] for x in range(2, 4)])
        self.slice3 = torch.nn.Sequential(*[vgg_pretrained_features[x] for x in range(4, 14)])
        self.slice4 = torch.nn.Sequential(*[vgg_pretrained_features[x] for x in range(14, 21)])

        # Freeze parameters if gradient computation is not required
        if not requires_grad:
            for param in self.parameters():
                param.requires_grad = False

    def forward(self, X):
        """
        Passes the input through the selected VGG16 layers and returns intermediate features.

        Args:
            X (torch.Tensor): Input tensor of shape (N, C, H, W).

        Returns:
            tuple: Contains intermediate activations from the following layers:
                - h_relu1_1: Output after slice1 (layers 0-1).
                - h_relu1_2: Output after slice2 (layers 2-3).
                - h_relu3_2: Output after slice3 (layers 4-13).
                - h_relu4_2: Output after slice4 (layers 14-20).
        """
        h = self.slice1(X)
        h_relu1_1 = h

        h = self.slice2(h)
        h_relu1_2 = h

        h = self.slice3(h)
        h_relu3_2 = h

        h = self.slice4(h)
        h_relu4_2 = h

        return h_relu1_1, h_relu1_2, h_relu3_2, h_relu4_2
<<<<<<< HEAD

=======
>>>>>>> 96ccc452
<|MERGE_RESOLUTION|>--- conflicted
+++ resolved
@@ -95,22 +95,6 @@
         PIL.Image.fromarray(synth_image, 'RGB').save(os.path.join(output_dir, output_name_full))
 
 
-<<<<<<< HEAD
-import torch
-from torchvision import models
-=======
-class VGG16_perceptual(torch.nn.Module):
-    """
-    A class that extracts intermediate features from a pretrained VGG16 network for perceptual loss calculations.
->>>>>>> 96ccc452
-
-    Attributes:
-        slice1 (torch.nn.Sequential): Layers 0-1 of the VGG16 features.
-        slice2 (torch.nn.Sequential): Layers 2-3 of the VGG16 features.
-        slice3 (torch.nn.Sequential): Layers 4-13 of the VGG16 features.
-        slice4 (torch.nn.Sequential): Layers 14-20 of the VGG16 features.
-
-<<<<<<< HEAD
 class VGG16_perceptual(torch.nn.Module):
     """
     A class that extracts intermediate features from a pretrained VGG16 network for perceptual loss calculations.
@@ -121,8 +105,6 @@
         slice3 (torch.nn.Sequential): Layers 4-13 of the VGG16 features.
         slice4 (torch.nn.Sequential): Layers 14-20 of the VGG16 features.
 
-=======
->>>>>>> 96ccc452
     Args:
         requires_grad (bool): If False, disables gradient computation for all layers (default: False).
     """
@@ -171,7 +153,3 @@
         h_relu4_2 = h
 
         return h_relu1_1, h_relu1_2, h_relu3_2, h_relu4_2
-<<<<<<< HEAD
-
-=======
->>>>>>> 96ccc452
